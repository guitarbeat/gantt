#!/usr/bin/env python3
"""
Template generators for different planner types inspired by latex-yearly-planner.
Provides modular template generation for various layouts and views.
"""

import logging
from typing import List, Dict, Any, Optional
from datetime import date, timedelta
from .models import Task, ProjectTimeline, MonthInfo
from .config_manager import ConfigManager, config_manager
from .latex_generator import LaTeXEscaper
from .utils import LaTeXUtilities


class BaseTemplateGenerator:
    """Base class for template generators."""
    
    def __init__(self, config_manager: ConfigManager = None):
        """Initialize template generator."""
        self.logger = logging.getLogger(__name__)
        self.config_manager = config_manager or config_manager
        self.escaper = LaTeXEscaper()
    
    def generate_document(self, timeline: ProjectTimeline, 
                         template_id: str = None,
                         device_profile_id: str = None,
                         color_scheme_id: str = None) -> str:
        """Generate complete LaTeX document."""
        config = self.config_manager.get_combined_config(
            template_id, device_profile_id, color_scheme_id
        )
        
        return self._generate_document_content(timeline, config)
    
    def _generate_document_content(self, timeline: ProjectTimeline, 
                                 config: Dict[str, Any]) -> str:
        """Generate document content - to be implemented by subclasses."""
        raise NotImplementedError("Subclasses must implement _generate_document_content")


class GanttTimelineGenerator(BaseTemplateGenerator):
    """Enhanced Gantt timeline generator with modern TikZ features from awesome-tikz."""
    
    def __init__(self, config_manager: ConfigManager = None):
        super().__init__(config_manager)
        # * Import enhanced generators for modern TikZ features
        from .latex_generator import LaTeXDocumentGenerator, CalendarGenerator, GanttChartGenerator, TitlePageGenerator, TaskListGenerator
        self.latex_generator = LaTeXDocumentGenerator()
        self.calendar_generator = CalendarGenerator()
        self.gantt_generator = GanttChartGenerator()
        self.title_generator = TitlePageGenerator()
        self.task_list_generator = TaskListGenerator()
    
    def _generate_document_content(self, timeline: ProjectTimeline, 
                                 config: Dict[str, Any]) -> str:
        """Generate enhanced Gantt timeline document with modern TikZ features."""
        # Document header with enhanced TikZ libraries
        content = self.latex_generator.generate_document_header()
        
        # Title page
        content += self.title_generator.generate_title_page(timeline)
        content += "\\newpage\n"
        
        # Comprehensive task list with enhanced formatting
        content += self.task_list_generator.generate_comprehensive_task_list(timeline)
        content += "\\newpage\n"
        
        # Enhanced timeline view
        content += "\\section*{Enhanced Project Timeline}\n"
        content += self.gantt_generator.generate_timeline_view(timeline)
        content += "\\newpage\n"
        
        # Gantt chart
        content += "\\section*{Gantt Chart}\n"
        content += self.gantt_generator.generate_gantt_chart(timeline)
        content += "\\newpage\n"
        
<<<<<<< HEAD
        return content
    
    def _generate_document_header(self, template: Any, device_profile: Any) -> str:
        """Generate LaTeX document header."""
        return LaTeXUtilities.generate_document_header(template, device_profile)
    

    
    def _generate_title_page(self, timeline: ProjectTimeline, colors: Dict[str, Any]) -> str:
        """Generate title page."""
        title = self.escaper.escape_latex(timeline.title)
        start_date = timeline.start_date.strftime("%B %d, %Y")
        end_date = timeline.end_date.strftime("%B %d, %Y")
        total_tasks = timeline.total_tasks
        
        return f"""
% Title page
\\begin{{titlepage}}
\\centering
\\vspace*{{2cm}}

{{\\Huge\\textbf{{{title}}}}}

\\vspace{{1cm}}

{{\\Large Project Timeline}}

\\vspace{{2cm}}

\\begin{{tabular}}{{ll}}
\\textbf{{Start Date:}} & {start_date} \\\\
\\textbf{{End Date:}} & {end_date} \\\\
\\textbf{{Total Tasks:}} & {total_tasks} \\\\
\\textbf{{Duration:}} & {timeline.total_duration_days} days \\\\
\\end{{tabular}}

\\vspace{{2cm}}

{{\\large Generated on \\today}}

\\end{{titlepage}}

\\newpage
"""
    
    def _generate_timeline_content(self, timeline: ProjectTimeline, config: Dict[str, Any]) -> str:
        """Generate timeline content."""
        # This would contain the main timeline visualization
        # For now, return a placeholder
        return """
% Timeline content
\\section*{Project Timeline}

\\begin{center}
\\begin{tikzpicture}[scale=0.8]
% Timeline visualization would go here
\\end{tikzpicture}
\\end{center}

\\newpage
"""
    
    def _generate_task_table(self, timeline: ProjectTimeline, colors: Dict[str, Any]) -> str:
        """Generate task table."""
        content = """
% Task table
\\section*{Task Details}

\\begin{longtable}{>{\\RaggedRight}p{2cm}>{\\RaggedRight}p{4cm}>{\\RaggedRight}p{2cm}>{\\RaggedRight}p{2cm}>{\\RaggedRight}p{2cm}>{\\RaggedRight}p{3cm}}
\\toprule
\\textbf{ID} & \\textbf{Task Name} & \\textbf{Start} & \\textbf{Due} & \\textbf{Milestone} & \\textbf{Category} \\\\
\\midrule
\\endhead

"""
=======
        # Enhanced calendar views with detailed task information
        content += "\\section*{Monthly Calendar Views}\n"
        for month_info in timeline.get_months_between():
            month_tasks = timeline.get_tasks_for_month(month_info)
            content += self.title_generator.generate_month_page(month_info, month_tasks)
>>>>>>> 085dfc4a
        
        # Document footer
        content += self.latex_generator.generate_document_footer()
        
        return content


class MonthlyCalendarGenerator(BaseTemplateGenerator):
    """Generator for monthly calendar templates."""
    
    def _generate_document_content(self, timeline: ProjectTimeline, 
                                 config: Dict[str, Any]) -> str:
        """Generate monthly calendar document."""
        template = config['template']
        device_profile = config['device_profile']
        colors = config['colors']
        
        # Document header
        content = self._generate_document_header(template, device_profile)
        
        # Generate monthly calendars
        months = timeline.get_months_between()
        for month_info in months:
            content += self._generate_monthly_calendar(month_info, timeline, colors)
            content += "\\newpage\n"
        
        # Document footer
        content += self._generate_document_footer()
        
        return content
    
    def _generate_document_header(self, template: Any, device_profile: Any) -> str:
        """Generate LaTeX document header for calendar."""
        page_size = device_profile.get_layout_value('page_size', 'a4paper')
        orientation = template.orientation
        margin = device_profile.get_layout_value('margin', '0.3in')
        
        return f"""\\documentclass[{orientation},{page_size}]{{article}}
\\usepackage{{[utf8]{{inputenc}}}}
\\usepackage{{[T1]{{fontenc}}}}
\\usepackage{{lmodern}}
\\usepackage{{helvet}}
\\usepackage{{[{orientation},margin={margin}]{{geometry}}}}
\\usepackage{{tikz}}
\\usepackage{{xcolor}}
\\usepackage{{array}}
\\usepackage{{fancyhdr}}

% Page setup
\\pagestyle{{empty}}
\\setlength{{\\parskip}}{{0.5em}}

% Use Helvetica for sans-serif
\\renewcommand{{\\familydefault}}{{\\sfdefault}}

% Color definitions
{self._generate_color_definitions()}

\\begin{{document}}
"""
    
    def _generate_color_definitions(self) -> str:
        """Generate LaTeX color definitions."""
        colors = [
            ("task", (59, 130, 246)),
            ("milestone", (147, 51, 234)),
            ("completed", (34, 197, 94)),
            ("inprogress", (251, 146, 60)),
            ("blocked", (239, 68, 68)),
            ("grid", (200, 200, 200)),
        ]
        
        color_defs = []
        for name, rgb in colors:
            color_defs.append(f"\\definecolor{{{name}}}{{RGB}}{{{rgb[0]}, {rgb[1]}, {rgb[2]}}}")
        
        return '\n'.join(color_defs)
    
    def _generate_monthly_calendar(self, month_info: MonthInfo, timeline: ProjectTimeline, 
                                 colors: Dict[str, Any]) -> str:
        """Generate monthly calendar view."""
        month_name = month_info.name
        year = month_info.start_date.year
        tasks = timeline.get_tasks_for_month(month_info)
        
        content = f"""
% {month_name} {year} Calendar
\\section*{{{month_name} {year}}}

\\begin{{center}}
\\begin{{tikzpicture}}[scale=0.9]
% Calendar grid would go here
% Task overlays would be positioned on the grid
\\end{{tikzpicture}}
\\end{{center}}

\\vspace{{1cm}}

\\subsection*{{Tasks for {month_name} {year}}}
\\begin{{itemize}}
"""
        
        for task in tasks:
            task_name = self.escaper.escape_latex(task.name)
            start_date = task.start_date.strftime("%m/%d")
            due_date = task.due_date.strftime("%m/%d")
            content += f"\\item {task_name} ({start_date} - {due_date})\n"
        
        content += "\\end{itemize}\n"
        
        return content
    
    def _generate_document_footer(self) -> str:
        """Generate document footer."""
        return LaTeXUtilities.generate_document_footer()


class WeeklyPlannerGenerator(BaseTemplateGenerator):
    """Generator for weekly planner templates."""
    
    def _generate_document_content(self, timeline: ProjectTimeline, 
                                 config: Dict[str, Any]) -> str:
        """Generate weekly planner document."""
        template = config['template']
        device_profile = config['device_profile']
        colors = config['colors']
        
        # Document header
        content = self._generate_document_header(template, device_profile)
        
        # Generate weekly planners
        weeks = self._get_weeks_between(timeline.start_date, timeline.end_date)
        for week_start in weeks:
            content += self._generate_weekly_planner(week_start, timeline, colors)
            content += "\\newpage\n"
        
        # Document footer
        content += self._generate_document_footer()
        
        return content
    
    def _get_weeks_between(self, start_date: date, end_date: date) -> List[date]:
        """Get list of week start dates between start and end dates."""
        weeks = []
        current_date = start_date
        
        # Find the Monday of the first week
        while current_date.weekday() != 0:  # Monday is 0
            current_date -= timedelta(days=1)
        
        while current_date <= end_date:
            weeks.append(current_date)
            current_date += timedelta(days=7)
        
        return weeks
    
    def _generate_weekly_planner(self, week_start: date, timeline: ProjectTimeline, 
                               colors: Dict[str, Any]) -> str:
        """Generate weekly planner view."""
        week_end = week_start + timedelta(days=6)
        week_tasks = []
        
        for task in timeline.tasks:
            if task.overlaps_with_range(week_start, week_end):
                week_tasks.append(task)
        
        content = f"""
% Week of {week_start.strftime('%B %d, %Y')}
\\section*{{Week of {week_start.strftime('%B %d, %Y')}}}

\\begin{{center}}
\\begin{{tikzpicture}}[scale=0.8]
% Weekly grid would go here
% Time slots and task scheduling would be positioned
\\end{{tikzpicture}}
\\end{{center}}

\\vspace{{1cm}}

\\subsection*{{Tasks for This Week}}
\\begin{{itemize}}
"""
        
        for task in week_tasks:
            task_name = self.escaper.escape_latex(task.name)
            start_date = task.start_date.strftime("%m/%d")
            due_date = task.due_date.strftime("%m/%d")
            content += f"\\item {task_name} ({start_date} - {due_date})\n"
        
        content += "\\end{itemize}\n"
        
        return content
    
    def _generate_document_header(self, template: Any, device_profile: Any) -> str:
        """Generate LaTeX document header for weekly planner."""
        page_size = device_profile.get_layout_value('page_size', 'a4paper')
        orientation = template.orientation
        margin = device_profile.get_layout_value('margin', '0.4in')
        
        return f"""\\documentclass[{orientation},{page_size}]{{article}}
\\usepackage{{[utf8]{{inputenc}}}}
\\usepackage{{[T1]{{fontenc}}}}
\\usepackage{{lmodern}}
\\usepackage{{helvet}}
\\usepackage{{[{orientation},margin={margin}]{{geometry}}}}
\\usepackage{{tikz}}
\\usepackage{{xcolor}}
\\usepackage{{array}}

% Page setup
\\pagestyle{{empty}}
\\setlength{{\\parskip}}{{0.5em}}

% Use Helvetica for sans-serif
\\renewcommand{{\\familydefault}}{{\\sfdefault}}

% Color definitions
{self._generate_color_definitions()}

\\begin{{document}}
"""
    
    def _generate_color_definitions(self) -> str:
        """Generate LaTeX color definitions."""
        colors = [
            ("task", (59, 130, 246)),
            ("milestone", (147, 51, 234)),
            ("completed", (34, 197, 94)),
            ("inprogress", (251, 146, 60)),
            ("blocked", (239, 68, 68)),
            ("grid", (200, 200, 200)),
        ]
        
        color_defs = []
        for name, rgb in colors:
            color_defs.append(f"\\definecolor{{{name}}}{{RGB}}{{{rgb[0]}, {rgb[1]}, {rgb[2]}}}")
        
        return '\n'.join(color_defs)
    
    def _generate_document_footer(self) -> str:
        """Generate document footer."""
        return LaTeXUtilities.generate_document_footer()



class TemplateGeneratorFactory:
    """Factory for creating template generators."""
    
    @staticmethod
    def create_generator(template_type: str, config_manager: ConfigManager = None) -> BaseTemplateGenerator:
        """Create appropriate template generator based on type."""
        generators = {
            'gantt_timeline': GanttTimelineGenerator,  # * Now enhanced with modern TikZ features
            'monthly_calendar': MonthlyCalendarGenerator,
            'weekly_planner': WeeklyPlannerGenerator,
        }
        
        generator_class = generators.get(template_type, GanttTimelineGenerator)  # * Enhanced GanttTimelineGenerator is now default
        return generator_class(config_manager)<|MERGE_RESOLUTION|>--- conflicted
+++ resolved
@@ -76,89 +76,11 @@
         content += self.gantt_generator.generate_gantt_chart(timeline)
         content += "\\newpage\n"
         
-<<<<<<< HEAD
-        return content
-    
-    def _generate_document_header(self, template: Any, device_profile: Any) -> str:
-        """Generate LaTeX document header."""
-        return LaTeXUtilities.generate_document_header(template, device_profile)
-    
-
-    
-    def _generate_title_page(self, timeline: ProjectTimeline, colors: Dict[str, Any]) -> str:
-        """Generate title page."""
-        title = self.escaper.escape_latex(timeline.title)
-        start_date = timeline.start_date.strftime("%B %d, %Y")
-        end_date = timeline.end_date.strftime("%B %d, %Y")
-        total_tasks = timeline.total_tasks
-        
-        return f"""
-% Title page
-\\begin{{titlepage}}
-\\centering
-\\vspace*{{2cm}}
-
-{{\\Huge\\textbf{{{title}}}}}
-
-\\vspace{{1cm}}
-
-{{\\Large Project Timeline}}
-
-\\vspace{{2cm}}
-
-\\begin{{tabular}}{{ll}}
-\\textbf{{Start Date:}} & {start_date} \\\\
-\\textbf{{End Date:}} & {end_date} \\\\
-\\textbf{{Total Tasks:}} & {total_tasks} \\\\
-\\textbf{{Duration:}} & {timeline.total_duration_days} days \\\\
-\\end{{tabular}}
-
-\\vspace{{2cm}}
-
-{{\\large Generated on \\today}}
-
-\\end{{titlepage}}
-
-\\newpage
-"""
-    
-    def _generate_timeline_content(self, timeline: ProjectTimeline, config: Dict[str, Any]) -> str:
-        """Generate timeline content."""
-        # This would contain the main timeline visualization
-        # For now, return a placeholder
-        return """
-% Timeline content
-\\section*{Project Timeline}
-
-\\begin{center}
-\\begin{tikzpicture}[scale=0.8]
-% Timeline visualization would go here
-\\end{tikzpicture}
-\\end{center}
-
-\\newpage
-"""
-    
-    def _generate_task_table(self, timeline: ProjectTimeline, colors: Dict[str, Any]) -> str:
-        """Generate task table."""
-        content = """
-% Task table
-\\section*{Task Details}
-
-\\begin{longtable}{>{\\RaggedRight}p{2cm}>{\\RaggedRight}p{4cm}>{\\RaggedRight}p{2cm}>{\\RaggedRight}p{2cm}>{\\RaggedRight}p{2cm}>{\\RaggedRight}p{3cm}}
-\\toprule
-\\textbf{ID} & \\textbf{Task Name} & \\textbf{Start} & \\textbf{Due} & \\textbf{Milestone} & \\textbf{Category} \\\\
-\\midrule
-\\endhead
-
-"""
-=======
         # Enhanced calendar views with detailed task information
         content += "\\section*{Monthly Calendar Views}\n"
         for month_info in timeline.get_months_between():
             month_tasks = timeline.get_tasks_for_month(month_info)
             content += self.title_generator.generate_month_page(month_info, month_tasks)
->>>>>>> 085dfc4a
         
         # Document footer
         content += self.latex_generator.generate_document_footer()
